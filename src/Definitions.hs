{-# LANGUAGE DeriveGeneric #-}
{-# LANGUAGE TemplateHaskell #-}

-- |
-- Module      :  Definitions
-- Description :  State space, prior function, likelihood function and more.
-- Copyright   :  (c) Dominik Schrempf, 2021
-- License     :  GPL-3.0-or-later
--
-- Maintainer  :  dominik.schrempf@gmail.com
-- Stability   :  unstable
-- Portability :  portable
--
-- Creation date: Thu Oct 22 20:05:05 2020.
module Definitions
  ( I (..),
    initWith,
    priorFunction,
    likelihoodFunction,
    proposals,
    monitor,
    burnIn,
    iterations,
    nPoints,
    repetitiveBurnIn,
  )
where

-- NOTE: For large trees, mixing is difficult.
--
-- Measures that didn't help at all:
--
-- - Per-branch normal distributions in the likelihood function instead of a
--   multivariate normal distribution.
--
-- - Re-parametrization of the branches leading to the root: Using a single rate
--   for both branches.
--
-- - Re-parametrization of the time and rate trees: Use time and rate trees with
--   absolute branch lengths (and not branch lengths in relative time and rate).
--
-- - Re-parametrization of the birth and death rates: Use diversification rate
--   (diversification rate = birth rate - death rate) and a possibly fixed death
--   rate.
--
-- - Fix rate mean (remove hyper-prior on mean).
--
-- Measures that improved mixing:
--
-- - Non-uniform proposal weights for sub-tree proposals on the time and rate
--   trees.
--
-- - Contrary proposals (time and rate trees, time height and rate mean, rate
--   mean and rate tree).
--
-- I also observe that the chain mixes for small trees, so the model per se is
-- fine.

import Control.Lens
import Data.Aeson
import Data.Bifunctor
import qualified Data.Vector as VB
import qualified Data.Vector.Storable as VS
import GHC.Generics
import qualified Numeric.LinearAlgebra as L
import Numeric.Log hiding (sum)
import Numeric.MathFunctions.Constants

-- import Debug.Trace

-- Disable the syntax formatter Ormolu to highlight relevant module imports.
{- ORMOLU_DISABLE -}
-- The ELynx library includes functions to work on trees.
import ELynx.Tree

-- The Mcmc library includes the Metropolis-Hastings-Green algorithm.
import Mcmc
import Mcmc.Tree

-- Local modules.
import Tools
{- ORMOLU_ENABLE -}

-- | State space containing all parameters.
--
-- We are interested in inferring an ultrametric time tree with branch lengths
-- measured in units of time (e.g., in million years). Let i be a branch of the
-- time tree. Further, let T_i be the length of branch i, and R_i be the
-- absolute evolutionary rate on this branch. Then, the length of branch i
-- measured in average number of substitutions is d_i=T_i*R_i.
--
-- Internally, a relative time t_i and relative rate r_i are stored and used
-- such that the branch length measured in average number of substitution is
-- d_i=T_i*R_i=(t_i*h)*(r_i*mu), where h is the root height of the time tree,
-- and mu is the mean rate.
--
-- In brief, the relative time and rate are defined as t_i=T_i/h, and
-- r_i=R_i/mu.
--
-- This has various advantages:
--
-- 1. The ultrametric tree object storing the relative times is a normalized
--    tree with root height 1.0.
--
-- 2. The relative rates have a mean of 1.0.
--
-- 3. The absolute times and rates can be scaled easily by proposing new values
--    for h or mu.
--
-- NOTE: The relative times and rates are stored using two separate tree
-- objects: (1) An ultrametric time tree, and (2) an unconstrained rate tree.
-- The separation of the two trees allows usage of two different types:
--
-- (1) The time tree is of type 'HeightTree' because the ultrametricity
--     constraint allows the change of node heights only.
--
-- (2) The rate tree is of type 'Tree' because the branch lengths are not
--     limited by any other constraints than being positive.
--
-- Accordingly, the types of the proposals ensure that they are used on the
-- correct tree objects.
--
-- NOTE: Absolute times can only be inferred if node calibrations are available.
-- Otherwise, the time tree height will be left unchanged at 1.0, and relative
-- times will be inferred.
--
-- NOTE: The topologies of the time and rate trees are equal. This is, however,
-- not ensured by the types. Equality of the topology could be ensured by using
-- one tree storing both, the times and the rates.
data I = I
  { -- | Hyper-parameter. Birth rate of relative time tree.
    _timeBirthRate :: Double,
    -- | Hyper-parameter. Death rate of relative time tree.
    _timeDeathRate :: Double,
    -- | Height of absolute time tree in unit time. Normalization factor of
    -- relative time. Here, we use units of million years; see the
    -- calibrations.
    _timeHeight :: Double,
    -- | Normalized time tree of height 1.0. Branch labels denote relative
    -- times. Node labels store relative node heights and names.
    _timeTree :: HeightTree Name,
    -- | Mean of the absolute rates. Normalization factor of relative rates.
    _rateMean :: Double,
    -- | Hyper-parameter. The variance of the relative rates.
    _rateVariance :: Double,
    -- | Relative rate tree. Branch labels denote relative rates with mean 1.0.
    -- Node labels store names.
    _rateTree :: Tree Length Name
  }
  deriving (Generic)

-- Create accessors (lenses) to the parameters in the state space.
makeLenses ''I

-- Allow storage of the trace as JSON.
instance ToJSON I

instance FromJSON I

-- | Initial state.
--
-- The given tree is used to initiate the time and rate trees. For the time
-- tree, the terminal branches are elongated such that the tree becomes
-- ultrametric ('makeUltrametric'). For the rate tree, we just use the topology
-- and set all rates to 1.0.
initWith :: Tree Length Name -> I
initWith t =
  I
    { _timeBirthRate = 1.0,
      _timeDeathRate = 1.0,
      _timeHeight = 1.0,
      _timeTree = t',
      _rateMean = 1.0,
      _rateVariance = 1.0,
      _rateTree = setStem 0 $ first (const 1.0) t
    }
  where
    t' = either error id $ toHeightTreeUltrametric $ normalizeHeight $ makeUltrametric t

-- | Prior function.
priorFunction :: VB.Vector Calibration -> VB.Vector Constraint -> PriorFunction I
priorFunction cb cs (I l m h t mu va r) =
  product' $
    calibrate 1e-4 cb h t :
    constrain 1e-4 cs t :
    [ -- Birth and death rates of the relative time tree.
      exponential 1 l,
      exponential 1 m,
      -- No explicit prior on the height of the time tree. However, the height
      -- is calibrated (see above). If no calibrations are given, the height is
      -- set to 1.0.
      --
      -- Relative time tree.
      birthDeath ConditionOnTimeOfMrca l m 1.0 t',
      -- Mean rate.
      --
      -- IDEA: Use gamma distribution with mean calculated using the number of
      -- branches and the total length of the substitution-like tree.
      exponential 1 mu,
      -- Variance of the relative rates.
      exponential 1 va,
      -- Relative rate tree.
      uncorrelatedGamma withoutStem 1 va r
    ]
  where
    t' = fromHeightTree t

-- Log of density of multivariate normal distribution with given parameters.
-- https://en.wikipedia.org/wiki/Multivariate_normal_distribution.
logDensityMultivariateNormal ::
  -- Mean vector.
  VS.Vector Double ->
  -- Inverted covariance matrix.
  L.Matrix Double ->
  -- Log of determinant of covariance matrix.
  Double ->
  -- Value vector.
  VS.Vector Double ->
  Log Double
logDensityMultivariateNormal mu sigmaInv logSigmaDet xs =
  Exp $ c + (-0.5) * (logSigmaDet + ((dxs L.<# sigmaInv) L.<.> dxs))
  where
    dxs = xs - mu
    k = fromIntegral $ VS.length mu
    c = negate $ m_ln_sqrt_2_pi * k

-- | Approximation of the phylogenetic likelihood using a multivariate normal
-- distribution.
likelihoodFunction ::
  -- | Mean vector.
  VS.Vector Double ->
  -- | Inverted covariance matrix.
  L.Matrix Double ->
  -- | Log of determinant of covariance matrix.
  Double ->
  LikelihoodFunction I
likelihoodFunction mu sigmaInv logSigmaDet x =
  logDensityMultivariateNormal mu sigmaInv logSigmaDet distances
  where
    times = getBranches (fromHeightTree $ x ^. timeTree)
    rates = getBranches (x ^. rateTree)
    tH = x ^. timeHeight
    rMu = x ^. rateMean
    distances = VS.map (* (tH * rMu)) $ sumFirstTwo $ VS.zipWith (*) times rates

-- The root splits the branch of the unrooted tree into two branches. This
-- function retrieves the root branch measured in expected number of
-- substitutions.
rootBranch :: I -> Double
rootBranch x = t1 * r1 + t2 * r2
  where
    (t1, t2) = case fromHeightTree $ x ^. timeTree of
      Node _ _ [l, r] -> (fromLength $ branch l, fromLength $ branch r)
      _ -> error "rootBranch: Time tree is not bifurcating."
    (r1, r2) = case x ^. rateTree of
      Node _ _ [l, r] -> (fromLength $ branch l, fromLength $ branch r)
      _ -> error "rootBranch: Rate tree is not bifurcating."

-- This Jacobian is necessary to have unbiased proposals on the branches leading
-- to the root of the time tree.
jacobianRootBranch :: JacobianFunction I
jacobianRootBranch = Exp . log . recip . rootBranch

-- Proposals on the time tree.
proposalsTimeTree :: Show a => Tree e a -> [Proposal I]
proposalsTimeTree t =
  map (liftProposalWith jacobianRootBranch timeTree) psAtRoot
    ++ map (liftProposal timeTree) psOthers
  where
    nR = PName "Time tree [R]"
    nO = PName "Time tree [O]"
    -- Pulley on the root node.
    maybePulley = case t of
      Node _ _ [l, r]
        | null (forest l) -> []
        | null (forest r) -> []
        | otherwise -> [pulleyUltrametric t 0.01 nR (pWeight 6) Tune]
      _ -> error "maybePulley: Tree is not bifurcating."
    ps hl n =
      slideNodesUltrametric t hl 0.01 n (pWeight 5) Tune
        ++ scaleSubTreesUltrametric t hl 0.01 n (pWeight 3) (pWeight 8) Tune
    psAtRoot = maybePulley ++ ps (== 1) nR
    psOthers = ps (> 1) nO

-- Lens for proposals on the rate mean and rate tree.
rateMeanRateTreeL :: Lens' I (Double, Tree Length Name)
rateMeanRateTreeL = tupleLens rateMean rateTree

-- Lens for proposals on the rate variance and rate tree.
rateVarianceRateTreeL :: Lens' I (Double, Tree Length Name)
rateVarianceRateTreeL = tupleLens rateVariance rateTree

-- Proposals on the rate tree.
proposalsRateTree :: Show a => Tree e a -> [Proposal I]
proposalsRateTree t =
  liftProposalWith jacobianRootBranch rateMeanRateTreeL psMeanContra :
  liftProposalWith jacobianRootBranch rateVarianceRateTreeL psVariance :
  map (liftProposalWith jacobianRootBranch rateTree) psAtRoot
    ++ map (liftProposal rateTree) psOthers
  where
    nR = PName "Rate tree [R]"
    nO = PName "Rate tree [O]"
    ps hl n =
      scaleBranches t hl 100 n (pWeight 3) Tune
        ++ scaleSubTrees t hl 100 n (pWeight 3) (pWeight 8) Tune
    -- I am proud of the next two proposals :).
    psMeanContra = scaleNormAndTreeContrarily t 100 nR w Tune
    psVariance= scaleVarianceAndTree t 100 nR w Tune
    psAtRoot = ps (== 1) nR
    psOthers = ps (> 1) nO
    nBr :: Double
    nBr = fromIntegral $ length t
    w = pWeight $ floor $ logBase 1.2 nBr

-- Contrary proposals on the time and rate trees.
proposalsTimeRateTreeContra :: Show a => Tree e a -> [Proposal I]
proposalsTimeRateTreeContra t =
  map (liftProposalWith jacobianRootBranch timeRateTreesL) psAtRoot
    ++ map (liftProposal timeRateTreesL) psOthers
  where
    -- Lens for the contrary proposal on the trees.
    timeRateTreesL :: Lens' I (HeightTree Name, Tree Length Name)
    timeRateTreesL = tupleLens timeTree rateTree
    nR = PName "Trees contra [R]"
    nO = PName "Trees contra [O]"
    ps hl n = scaleSubTreesContrarily t hl 0.01 n (pWeight 3) (pWeight 8) Tune
    psAtRoot = ps (== 1) nR
    psOthers = ps (> 1) nO

-- Lens for a contrary proposal on the time height and rate mean.
timeHeightRateMeanL :: Lens' I (Double, Double)
timeHeightRateMeanL = tupleLens timeHeight rateMean

-- | The proposal cycle includes proposals for the other parameters.
proposals :: Show a => Bool -> Tree e a -> Cycle I
proposals calibrationsAvailable t =
  cycleFromList $
    [ timeBirthRate @~ scaleUnbiased 10 (PName "Time birth rate") w Tune,
      timeDeathRate @~ scaleUnbiased 10 (PName "Time death rate") w Tune,
      rateMean @~ scaleUnbiased 10 (PName "Rate mean") w Tune,
      rateVariance @~ scaleUnbiased 10 (PName "Rate variance") w Tune
    ]
      ++ proposalsTimeTree t
      ++ proposalsRateTree t
      ++ proposalsTimeRateTreeContra t
      -- Only add proposals on time tree height when calibrations are available.
      ++ heightProposals
  where
    nBr :: Double
    nBr = fromIntegral $ length t
    w = pWeight $ floor $ logBase 1.2 nBr
    heightProposals =
      if calibrationsAvailable
        then
          [ timeHeight @~ scaleUnbiased 3000 (PName "Time height") w Tune,
            timeHeightRateMeanL
              @~ scaleContrarily 10 0.1 (PName "Time height, rate mean") w Tune
          ]
        else []

-- Monitor parameters.
monParams :: [MonitorParameter I]
monParams =
  [ _timeBirthRate >$< monitorDouble "TimeBirthRate",
    _timeDeathRate >$< monitorDouble "TimeDeathRate",
    _timeHeight >$< monitorDouble "TimeHeight",
    _rateMean >$< monitorDouble "RateMean",
    _rateVariance >$< monitorDouble "RateVariance"
    -- fromLength . sum . branches . _rateTree >$< monitorDouble "TotalRate"
  ]

-- Monitor to standard output.
monStdOut :: MonitorStdOut I
-- Screen width doesn't support more than four parameter monitors.
monStdOut = monitorStdOut (take 4 monParams) 2

-- Get the height of the node at path. Useful to have a look at calibrated nodes.
getTimeTreeNodeHeight :: Path -> I -> Double
getTimeTreeNodeHeight p x = (* h) $ fromHeight $ t ^. subTreeAtL p . labelL . hasHeightL
  where
    t = x ^. timeTree
    h = x ^. timeHeight

-- Monitor the height of calibrated nodes.
monCalibratedNodes :: [Calibration] -> [MonitorParameter I]
monCalibratedNodes cb =
  [ getTimeTreeNodeHeight p >$< monitorDouble (name n i)
    | Calibration n p i <- cb
  ]
  where
    name nm iv = "Calibration " <> nm <> " " <> show iv

-- Get the difference in height of the nodes at path. Useful to have a look at
-- constrained nodes. Positive if constraint is honored.
getTimeTreeDeltaNodeHeight :: Path -> Path -> I -> Double
getTimeTreeDeltaNodeHeight y o x = getTimeTreeNodeHeight o x - getTimeTreeNodeHeight y x

-- Monitor the heights of constrained nodes.
monConstrainedNodes :: [Constraint] -> [MonitorParameter I]
monConstrainedNodes cs =
  [ getTimeTreeDeltaNodeHeight y o >$< monitorDouble (name n)
    | Constraint n y o <- cs
  ]
  where
    name s = "Constraint " ++ s

-- The file monitor is more verbose.
monFileParams :: [Calibration] -> [Constraint] -> MonitorFile I
monFileParams cb cs =
  monitorFile
    "params"
    ( monParams
        -- ++ monPrior
        ++ monCalibratedNodes cb
        ++ monConstrainedNodes cs
    )
    2

-- Monitor the time tree with absolute branch lengths, because they are more
-- informative.
absoluteTimeTree :: I -> Tree Length Name
absoluteTimeTree s = first (* h) t
  where
    h = either (error . (<>) "absoluteTimeTree: ") id $ toLength $ s ^. timeHeight
    t = fromHeightTree $ s ^. timeTree

-- The time tree with absolute branch lengths is written to a separate file.
monFileTimeTree :: MonitorFile I
monFileTimeTree = monitorFile "timetree" [absoluteTimeTree >$< monitorTree "TimeTree"] 2

-- The rate tree with relative rates is written to a separate file.
monFileRateTree :: MonitorFile I
monFileRateTree = monitorFile "ratetree" [_rateTree >$< monitorTree "RateTree"] 2

-- | Monitor to standard output and files. Do not use any batch monitors for now.
monitor :: [Calibration] -> [Constraint] -> Monitor I
monitor cb cs = Monitor monStdOut [monFileParams cb cs, monFileTimeTree, monFileRateTree] []

-- | Number of burn in iterations and auto tuning period.
burnIn :: BurnInSpecification
burnIn = BurnInWithAutoTuning 300 100

-- | Number of iterations after burn in.
iterations :: Iterations
iterations = Iterations 500

-- | Number of points of the stepping stone sampler.
nPoints :: NPoints
nPoints = NPoints 10

<<<<<<< HEAD
-- | Initial burn in iterations and auto tuning period.
initialBurnIn :: BurnInSpecification
initialBurnIn = BurnInWithCustomAutoTuning $ 10 : 10 : [10, 20 .. 50]

=======
>>>>>>> ce00f7a2
-- | Repetitive burn in at each point on the path.
repetitiveBurnIn :: BurnInSpecification
repetitiveBurnIn = BurnInWithAutoTuning 100 50<|MERGE_RESOLUTION|>--- conflicted
+++ resolved
@@ -448,13 +448,6 @@
 nPoints :: NPoints
 nPoints = NPoints 10
 
-<<<<<<< HEAD
--- | Initial burn in iterations and auto tuning period.
-initialBurnIn :: BurnInSpecification
-initialBurnIn = BurnInWithCustomAutoTuning $ 10 : 10 : [10, 20 .. 50]
-
-=======
->>>>>>> ce00f7a2
 -- | Repetitive burn in at each point on the path.
 repetitiveBurnIn :: BurnInSpecification
 repetitiveBurnIn = BurnInWithAutoTuning 100 50