--- conflicted
+++ resolved
@@ -451,11 +451,7 @@
 
 -- | Initial burn in iterations and auto tuning period.
 initialBurnIn :: BurnInSpecification
-<<<<<<< HEAD
-initialBurnIn = BurnInWithAutoTuning 300 100
-=======
-initialBurnIn = BurnInWithCustomAutoTuning $ 10 : 10 : [10, 20 .. 300]
->>>>>>> 0064259d
+initialBurnIn = BurnInWithCustomAutoTuning $ 10 : 10 : [10, 20 .. 50]
 
 -- | Repetitive burn in at each point on the path.
 repetitiveBurnIn :: BurnInSpecification
